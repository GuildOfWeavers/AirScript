<<<<<<< HEAD
import { instantiate } from '../index';

const extensionFactor = 32;

(async function run() {

    const air = await instantiate('./tests/scripts/test.air', { extensionFactor });
    const pContext = air.initProof([3n]);
    console.time('generate trace');
    const trace = pContext.generateExecutionTrace();
    console.timeEnd('generate trace');
    const tPolys = air.field.interpolateRoots(pContext.executionDomain, trace);

    console.time('evaluate constraints');
    const cEvaluations = pContext.evaluateTracePolynomials(tPolys);
    console.timeEnd('evaluate constraints');

    const pPolys = air.field.interpolateRoots(pContext.compositionDomain, cEvaluations);
    const qEvaluations = air.field.evalPolysAtRoots(pPolys, pContext.evaluationDomain);

    console.log(test(3n, 31, 63) === trace.toValues()[0][63]);

    function test(input: bigint, s1: number, s2: number) {
        const k = [ 42n, 43n, 170n, 2209n, 16426n, 78087n, 279978n, 823517n, 2097194n, 4782931n, 10000042n, 19487209n, 35831850n, 62748495n, 105413546n, 170859333n ];
        let i = 0;
        for (; i < s1; i++) {
            input = air.field.add(air.field.exp(input, 3n), k[i % k.length] );
        }
    
        for (; i < s2; i++) {
            input = air.field.add(air.field.exp(input, 2n), k[i % k.length] );
        }
    
        return input;
    }
})().then(() => console.log('done!'));
=======
import { compile } from '../index';

const script = `
define MiMC over prime field (2^128 - 9 * 2^32 + 1) {

    alpha: 3;

    // transition function definition
    transition 1 registers {
        for each ($i0) {
            init { $i0 }
    
            for steps [1..63] {
                $r0^alpha + $k0
            }
        }
    }
    // transition constraint definition
    enforce 1 constraint {
        for all steps {
            transition($r) = $n
        }
    }
    // readonly registers accessible in transition function and constraints
    using 1 readonly register {
        $k0: repeat [ 42, 43, 170, 2209, 16426, 78087, 279978, 823517, 2097194, 4782931, 10000042, 19487209, 35831850, 62748495, 105413546, 170859333 ];
    }
}`;

const air = compile(script);
console.log(air);
>>>>>>> c0d484c8
<|MERGE_RESOLUTION|>--- conflicted
+++ resolved
@@ -1,41 +1,3 @@
-<<<<<<< HEAD
-import { instantiate } from '../index';
-
-const extensionFactor = 32;
-
-(async function run() {
-
-    const air = await instantiate('./tests/scripts/test.air', { extensionFactor });
-    const pContext = air.initProof([3n]);
-    console.time('generate trace');
-    const trace = pContext.generateExecutionTrace();
-    console.timeEnd('generate trace');
-    const tPolys = air.field.interpolateRoots(pContext.executionDomain, trace);
-
-    console.time('evaluate constraints');
-    const cEvaluations = pContext.evaluateTracePolynomials(tPolys);
-    console.timeEnd('evaluate constraints');
-
-    const pPolys = air.field.interpolateRoots(pContext.compositionDomain, cEvaluations);
-    const qEvaluations = air.field.evalPolysAtRoots(pPolys, pContext.evaluationDomain);
-
-    console.log(test(3n, 31, 63) === trace.toValues()[0][63]);
-
-    function test(input: bigint, s1: number, s2: number) {
-        const k = [ 42n, 43n, 170n, 2209n, 16426n, 78087n, 279978n, 823517n, 2097194n, 4782931n, 10000042n, 19487209n, 35831850n, 62748495n, 105413546n, 170859333n ];
-        let i = 0;
-        for (; i < s1; i++) {
-            input = air.field.add(air.field.exp(input, 3n), k[i % k.length] );
-        }
-    
-        for (; i < s2; i++) {
-            input = air.field.add(air.field.exp(input, 2n), k[i % k.length] );
-        }
-    
-        return input;
-    }
-})().then(() => console.log('done!'));
-=======
 import { compile } from '../index';
 
 const script = `
@@ -66,5 +28,4 @@
 }`;
 
 const air = compile(script);
-console.log(air);
->>>>>>> c0d484c8
+console.log(air);