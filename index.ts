--- conflicted
+++ resolved
@@ -79,8 +79,6 @@
     return visitor.visit(cst, { limits, wasmOptions });
 }
 
-<<<<<<< HEAD
-=======
 export function compile(script: string,) {
     
     // tokenize input
@@ -109,7 +107,6 @@
 
 // HELPER FUNCTIONS
 // ================================================================================================
->>>>>>> c0d484c8
 function validateExtensionFactor(constraintDegree: number, extensionFactor?: number): number {
     const minExtensionFactor = 2**Math.ceil(Math.log2(constraintDegree)) * 2;
 
