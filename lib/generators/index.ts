--- conflicted
+++ resolved
@@ -1,6 +1,2 @@
-<<<<<<< HEAD
 export { instantiateModule as instantiateJsModule } from './jsGenerator';
-=======
-export { generateJsModule } from './jsGenerator';
-export { generateAssembly } from './asGenerator';
->>>>>>> c0d484c8
+export { generateAssembly } from './asGenerator';